<<<<<<< HEAD
import Image from 'next/image';
import dynamic from 'next/dynamic';
=======
>>>>>>> b1184abd
import { useSearchParams } from 'next/navigation';
import { useEffect, useState, useTransition } from 'react';
import NumberTicker from '@/components/ui/number-ticker';
import { Badge } from '@/components/ui/badge';
import { ThreeDots } from 'react-loader-spinner';
import { Domain, DomainStatus } from '@/models/domain';
import { Tooltip, TooltipContent, TooltipProvider, TooltipTrigger } from '@/components/ui/tooltip';
import {
    ColumnDef,
    flexRender,
    getCoreRowModel,
    getSortedRowModel,
    SortingState,
    useReactTable,
} from '@tanstack/react-table';

import { Table, TableBody, TableCell, TableHead, TableHeader, TableRow } from '@/components/ui/table';
import { ArrowDown, ArrowUp, BadgeCheck } from 'lucide-react';

const Player = dynamic(
    () => import('@lottiefiles/react-lottie-player').then((mod) => mod.Player),
    { ssr: false }
);

export const columns: ColumnDef<Domain>[] = [
    {
        accessorKey: 'name',
        header: 'Domain',
        cell: ({ cell }) => (
            <p className="flex min-h-10 flex-grow flex-row items-center truncate align-middle font-extralight">
                {cell.row.original.getName()}
                {cell.row.original.isAvailable() && cell.row.original.getLevel() <= 2 && (
                    <TooltipProvider>
                        <Tooltip>
                            <TooltipTrigger asChild>
                                <BadgeCheck className="ml-2 h-4 w-4 text-orange-400" />
                            </TooltipTrigger>
                            <TooltipContent>
                                <p>This is a rare second level domain!</p>
                            </TooltipContent>
                        </Tooltip>
                    </TooltipProvider>
                )}
            </p>
        ),
    },
    {
        accessorKey: '_isAvailable',
        header: ({ column }) => {
            return (
                <div className="flex flex-row items-center justify-end align-middle">
                    <p>Status</p>
                    {column.getIsSorted() === 'asc' ? (
                        <ArrowUp
                            className="ml-2 h-4 w-4"
                            onClick={() => column.toggleSorting(column.getIsSorted() === 'asc')}
                        />
                    ) : (
                        <ArrowDown
                            className="ml-2 h-4 w-4"
                            onClick={() => column.toggleSorting(column.getIsSorted() === 'asc')}
                        />
                    )}
                </div>
            );
        },
        cell: ({ cell }) => {
            return (
                <div className="flex flex-row items-center justify-end align-middle">
                    <Badge
                        className={`flex min-h-7 min-w-24 justify-center text-center ${
                            cell.row.original.isAvailable()
                                ? 'bg-green-400 hover:bg-green-600'
                                : 'bg-red-400 hover:bg-red-600'
                        }`}
                    >
                        {cell.row.original.isAvailable() ? 'Available' : 'Taken'}
                    </Badge>{' '}
                </div>
            );
        },
    },
];

export function SearchResults() {
    const searchParams = useSearchParams();
    const [domains, setDomains] = useState<Domain[]>([]);
    const [isPending, startTransition] = useTransition();
    const [sorting, setSorting] = useState<SortingState>([]);

    useEffect(() => {
        startTransition(async () => {
            try {
                const term = searchParams.get('term');
                const response = await fetch(`/api/domains/search?term=${term}`);
                const data = await response.json();
                let domains = data.domains.map((name: string) => new Domain(name));
                
                // Show initial results immediately
                setDomains(domains);

                // Check domain statuses sequentially and update UI progressively
                for (const [index, domain] of domains.entries()) {
                    const statusResponse = await fetch('/api/domains/status?domain=' + domain.getName());
                    const statusData = await statusResponse.json();
                    domain.setStatus(statusData.status.at(0).summary as DomainStatus);
                    
                    // Update domains array with the new status
                    setDomains(currentDomains => {
                        const updatedDomains = [...currentDomains];
                        updatedDomains[index] = domain;
                        return updatedDomains.sort((a: Domain, b: Domain) => {
                            if (a.isAvailable() && !b.isAvailable()) return -1;
                            if (!a.isAvailable() && b.isAvailable()) return 1;
                            return a.getLevel() - b.getLevel();
                        });
                    });
                }
            } catch (error) {
                console.error('Error fetching domains:', error);
                setDomains([]);
            }
        });
    }, [searchParams]);

    const table = useReactTable({
        data: domains,
        columns,
        getCoreRowModel: getCoreRowModel(),
        onSortingChange: setSorting,
        getSortedRowModel: getSortedRowModel(),
        state: {
            sorting,
        },
    });

    if (isPending) {
        return (
            <div className="flex min-h-screen flex-col items-center gap-5 py-24 align-middle">
                <ThreeDots visible={true} height="50" width="50" radius="10" ariaLabel="three-dots-loading" />
                <p className="text-md text-muted-foreground">Hang tight — your info is on the way…</p>
            </div>
        );
    }

    if (domains.length === 0) {
        return (
            <div className="flex min-h-screen flex-col items-center gap-5 py-24 align-middle">
                <Player
                    autoplay
                    loop
                    src="/sad-empty-box.json"
                    style={{ height: 120, width: 120 }}
                />
                <p className="text-md text-center text-muted-foreground">
                    No matches found! Give it another shot.
                </p>
            </div>
        );
    }

    return (
        <div className="min-h-screen">
            <main className="m-auto flex flex-col items-center gap-0 p-2 md:w-3/4 md:p-10">
                <p className="text-muted-foregroun whitespace-pre-wrap p-3 font-mono text-sm tracking-tighter text-black dark:text-white md:p-5">
                    <NumberTicker value={domains.length} />
                    <span> results found</span>
                </p>
                <Table>
                    <TableHeader>
                        {table.getHeaderGroups().map((headerGroup) => (
                            <TableRow key={headerGroup.id}>
                                {headerGroup.headers.map((header) => {
                                    return (
                                        <TableHead key={header.id}>
                                            {flexRender(header.column.columnDef.header, header.getContext())}
                                        </TableHead>
                                    );
                                })}
                            </TableRow>
                        ))}
                    </TableHeader>
                    <TableBody>
                        {table.getRowModel().rows?.length ? (
                            table.getRowModel().rows.map((row) => (
                                <TableRow key={row.id} data-state={row.getIsSelected() && 'selected'}>
                                    {row.getVisibleCells().map((cell) => (
                                        <TableCell key={cell.id}>
                                            {flexRender(cell.column.columnDef.cell, cell.getContext())}
                                        </TableCell>
                                    ))}
                                </TableRow>
                            ))
                        ) : (
                            <TableRow>
                                <TableCell colSpan={columns.length} className="h-24 text-center">
                                    No results.
                                </TableCell>
                            </TableRow>
                        )}
                    </TableBody>
                </Table>
            </main>
        </div>
    );
}<|MERGE_RESOLUTION|>--- conflicted
+++ resolved
@@ -1,8 +1,4 @@
-<<<<<<< HEAD
-import Image from 'next/image';
 import dynamic from 'next/dynamic';
-=======
->>>>>>> b1184abd
 import { useSearchParams } from 'next/navigation';
 import { useEffect, useState, useTransition } from 'react';
 import NumberTicker from '@/components/ui/number-ticker';
