--- conflicted
+++ resolved
@@ -143,7 +143,6 @@
     if (domains.length === 0) {
         return (
             <div className="flex min-h-screen flex-col items-center gap-5 py-24 align-middle">
-<<<<<<< HEAD
                 <Player
                     autoplay
                     loop
@@ -151,15 +150,6 @@
                     style={{ height: 120, width: 120 }}
                 />
                 <p className="text-md text-center text-muted-foreground">
-=======
-                <Image
-                    src="/target.svg"
-                    alt="No results illustration"
-                    width={120}
-                    height={120}
-                />
-                <p className="text-md text-muted-foreground text-center">
->>>>>>> c58bfe79
                     No domains hit the mark—try a different search!
                 </p>
             </div>
